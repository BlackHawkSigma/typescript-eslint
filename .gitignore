--- conflicted
+++ resolved
@@ -75,11 +75,8 @@
 .DS_Store
 .idea
 dist
-<<<<<<< HEAD
-=======
 _ts3.4
 _ts4.2
->>>>>>> 94dff84a
 *.tsbuildinfo
 .watchmanconfig
 .rollup.cache
