{
  "name": "@typescript-eslint/website-eslint",
  "version": "5.55.0",
  "private": true,
  "description": "ESLint which works in browsers.",
  "files": [
    "dist"
  ],
  "type": "commonjs",
  "exports": {
    ".": {
      "types": "./dist/index.d.ts",
      "default": "./dist/index.js"
    }
  },
  "engines": {
    "node": "^14.18.0 || ^16.0.0 || >=18.0.0"
  },
  "scripts": {
    "build": "rollup --config=rollup.config.js",
    "format": "prettier --write \"./**/*.{ts,mts,cts,tsx,js,mjs,cjs,jsx,json,md,css}\" --ignore-path ../../.prettierignore",
    "lint": "nx lint",
    "typecheck": "tsc --noEmit"
  },
  "dependencies": {
    "@typescript-eslint/types": "5.55.0",
    "@typescript-eslint/utils": "5.55.0"
  },
  "devDependencies": {
    "@rollup/plugin-commonjs": "^23.0.0",
    "@rollup/plugin-json": "^5.0.0",
    "@rollup/plugin-node-resolve": "^15.0.0",
    "@rollup/plugin-terser": "^0.4.0",
    "@rollup/pluginutils": "^5.0.0",
    "@typescript-eslint/eslint-plugin": "5.55.0",
    "@typescript-eslint/parser": "5.55.0",
    "@typescript-eslint/scope-manager": "5.55.0",
    "@typescript-eslint/typescript-estree": "5.55.0",
    "@typescript-eslint/visitor-keys": "5.55.0",
    "eslint": "*",
<<<<<<< HEAD
    "magic-string": "0.25.9",
=======
    "esquery": "*",
>>>>>>> cea05c8c
    "rollup": "^2.75.4",
    "semver": "^7.3.7"
  }
}<|MERGE_RESOLUTION|>--- conflicted
+++ resolved
@@ -38,11 +38,8 @@
     "@typescript-eslint/typescript-estree": "5.55.0",
     "@typescript-eslint/visitor-keys": "5.55.0",
     "eslint": "*",
-<<<<<<< HEAD
+    "esquery": "*",
     "magic-string": "0.25.9",
-=======
-    "esquery": "*",
->>>>>>> cea05c8c
     "rollup": "^2.75.4",
     "semver": "^7.3.7"
   }
