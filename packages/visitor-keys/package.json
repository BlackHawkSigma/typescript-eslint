--- conflicted
+++ resolved
@@ -45,13 +45,8 @@
     "typecheck": "tsc -p tsconfig.json --noEmit"
   },
   "dependencies": {
-<<<<<<< HEAD
-    "@typescript-eslint/types": "5.60.0",
+    "@typescript-eslint/types": "5.61.0",
     "eslint-visitor-keys": "^3.4.1"
-=======
-    "@typescript-eslint/types": "5.61.0",
-    "eslint-visitor-keys": "^3.3.0"
->>>>>>> 3e18a319
   },
   "devDependencies": {
     "@types/eslint-visitor-keys": "*"
