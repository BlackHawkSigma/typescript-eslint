// Jest Snapshot v1, https://goo.gl/fbAQLP

exports[`AST Fixtures legacy-fixtures types object-literal-type-with-accessors TSESTree - AST 1`] = `
Program {
  type: "Program",
  body: [
    TSTypeAliasDeclaration {
      type: "TSTypeAliasDeclaration",
      declare: false,
      id: Identifier {
        type: "Identifier",
        decorators: Array [],
        name: "Thing",
        optional: false,

        range: [78, 83],
        loc: {
          start: { column: 5, line: 3 },
          end: { column: 10, line: 3 },
        },
      },
      typeAnnotation: TSTypeLiteral {
        type: "TSTypeLiteral",
        members: [
          TSMethodSignature {
            type: "TSMethodSignature",
            computed: false,
            key: Identifier {
              type: "Identifier",
              decorators: Array [],
              name: "size",
              optional: false,

              range: [94, 98],
              loc: {
                start: { column: 6, line: 4 },
                end: { column: 10, line: 4 },
              },
            },
            kind: "get",
<<<<<<< HEAD
            optional: false,
            params: Array [],
            readonly: false,
=======
            params: [],
>>>>>>> cea05c8c
            returnType: TSTypeAnnotation {
              type: "TSTypeAnnotation",
              typeAnnotation: TSNumberKeyword {
                type: "TSNumberKeyword",

                range: [102, 108],
                loc: {
                  start: { column: 14, line: 4 },
                  end: { column: 20, line: 4 },
                },
              },

              range: [100, 108],
              loc: {
                start: { column: 12, line: 4 },
                end: { column: 20, line: 4 },
              },
            },
            static: false,

            range: [90, 109],
            loc: {
              start: { column: 2, line: 4 },
              end: { column: 21, line: 4 },
            },
          },
          TSMethodSignature {
            type: "TSMethodSignature",
            computed: false,
            key: Identifier {
              type: "Identifier",
              decorators: Array [],
              name: "size",
              optional: false,

              range: [116, 120],
              loc: {
                start: { column: 6, line: 5 },
                end: { column: 10, line: 5 },
              },
            },
            kind: "set",
<<<<<<< HEAD
            optional: false,
            params: Array [
=======
            params: [
>>>>>>> cea05c8c
              Identifier {
                type: "Identifier",
                decorators: Array [],
                name: "value",
                optional: false,
                typeAnnotation: TSTypeAnnotation {
                  type: "TSTypeAnnotation",
                  typeAnnotation: TSUnionType {
                    type: "TSUnionType",
                    types: [
                      TSNumberKeyword {
                        type: "TSNumberKeyword",

                        range: [128, 134],
                        loc: {
                          start: { column: 18, line: 5 },
                          end: { column: 24, line: 5 },
                        },
                      },
                      TSStringKeyword {
                        type: "TSStringKeyword",

                        range: [137, 143],
                        loc: {
                          start: { column: 27, line: 5 },
                          end: { column: 33, line: 5 },
                        },
                      },
                      TSBooleanKeyword {
                        type: "TSBooleanKeyword",

                        range: [146, 153],
                        loc: {
                          start: { column: 36, line: 5 },
                          end: { column: 43, line: 5 },
                        },
                      },
                    ],

                    range: [128, 153],
                    loc: {
                      start: { column: 18, line: 5 },
                      end: { column: 43, line: 5 },
                    },
                  },

                  range: [126, 153],
                  loc: {
                    start: { column: 16, line: 5 },
                    end: { column: 43, line: 5 },
                  },
                },

                range: [121, 153],
                loc: {
                  start: { column: 11, line: 5 },
                  end: { column: 43, line: 5 },
                },
              },
            ],
            readonly: false,
            static: false,

            range: [112, 155],
            loc: {
              start: { column: 2, line: 5 },
              end: { column: 45, line: 5 },
            },
          },
        ],

        range: [86, 157],
        loc: {
          start: { column: 13, line: 3 },
          end: { column: 1, line: 6 },
        },
      },

      range: [73, 158],
      loc: {
        start: { column: 0, line: 3 },
        end: { column: 2, line: 6 },
      },
    },
  ],
  sourceType: "script",

  range: [73, 159],
  loc: {
    start: { column: 0, line: 3 },
    end: { column: 0, line: 7 },
  },
}
`;<|MERGE_RESOLUTION|>--- conflicted
+++ resolved
@@ -9,7 +9,7 @@
       declare: false,
       id: Identifier {
         type: "Identifier",
-        decorators: Array [],
+        decorators: [],
         name: "Thing",
         optional: false,
 
@@ -27,7 +27,7 @@
             computed: false,
             key: Identifier {
               type: "Identifier",
-              decorators: Array [],
+              decorators: [],
               name: "size",
               optional: false,
 
@@ -38,13 +38,9 @@
               },
             },
             kind: "get",
-<<<<<<< HEAD
             optional: false,
-            params: Array [],
+            params: [],
             readonly: false,
-=======
-            params: [],
->>>>>>> cea05c8c
             returnType: TSTypeAnnotation {
               type: "TSTypeAnnotation",
               typeAnnotation: TSNumberKeyword {
@@ -76,7 +72,7 @@
             computed: false,
             key: Identifier {
               type: "Identifier",
-              decorators: Array [],
+              decorators: [],
               name: "size",
               optional: false,
 
@@ -87,15 +83,11 @@
               },
             },
             kind: "set",
-<<<<<<< HEAD
             optional: false,
-            params: Array [
-=======
             params: [
->>>>>>> cea05c8c
               Identifier {
                 type: "Identifier",
-                decorators: Array [],
+                decorators: [],
                 name: "value",
                 optional: false,
                 typeAnnotation: TSTypeAnnotation {
